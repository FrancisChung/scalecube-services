--- conflicted
+++ resolved
@@ -32,17 +32,13 @@
     node =
         Microservices.builder()
             .metrics(registry())
-<<<<<<< HEAD
-            .seeds(seed.address())
-=======
             .discovery(options -> options.seeds(seed.discovery().address()))
->>>>>>> 109ed4aa
             .services(services)
             .startAwait();
 
     LOGGER.info(
         "Seed address: "
-            + seed.address()
+            + seed.discovery().address()
             + ", services address: "
             + node.serviceAddress()
             + ", seed serviceRegistry: "
