<?xml version="1.0" encoding="UTF-8"?>
<project xmlns="http://maven.apache.org/POM/4.0.0" xmlns:xsi="http://www.w3.org/2001/XMLSchema-instance" xsi:schemaLocation="http://maven.apache.org/POM/4.0.0 http://maven.apache.org/xsd/maven-4.0.0.xsd">
  <modelVersion>4.0.0</modelVersion>

  <parent>
    <artifactId>scalecube-services-parent</artifactId>
    <groupId>io.scalecube</groupId>
<<<<<<< HEAD
    <version>2.0.26</version>
=======
    <version>2.1.2-SNAPSHOT</version>
>>>>>>> aca6b514
  </parent>

  <artifactId>scalecube-services-benchmarks</artifactId>
  <name>ScaleCube/scalecube-services-benchmarks</name>
  <packaging>jar</packaging>

  <properties>
    <uberjar.name>scalecube-services-benchmarks</uberjar.name>
    <jmh.version>1.21</jmh.version>
  </properties>

  <dependencies>
    <dependency>
      <groupId>${project.groupId}</groupId>
      <artifactId>scalecube-services</artifactId>
      <version>${project.version}</version>
    </dependency>
    <dependency>
      <groupId>io.scalecube</groupId>
      <artifactId>scalecube-benchmarks-api</artifactId>
    </dependency>

    <dependency>
      <groupId>io.dropwizard.metrics</groupId>
      <artifactId>metrics-core</artifactId>
    </dependency>

    <!-- Other dependencies -->
    <dependency>
      <groupId>org.openjdk.jmh</groupId>
      <artifactId>jmh-core</artifactId>
      <version>${jmh.version}</version>
    </dependency>
    <dependency>
      <groupId>org.openjdk.jmh</groupId>
      <artifactId>jmh-generator-annprocess</artifactId>
      <version>${jmh.version}</version>
      <scope>provided</scope>
    </dependency>
  </dependencies>

  <build>
    <plugins>
      <plugin>
        <groupId>org.apache.maven.plugins</groupId>
        <artifactId>maven-shade-plugin</artifactId>
        <version>${maven-shade-plugin.version}</version>
        <executions>
          <execution>
            <id>default</id>
            <phase>package</phase>
            <goals>
              <goal>shade</goal>
            </goals>
            <configuration>
              <transformers>
                <transformer implementation="org.apache.maven.plugins.shade.resource.ServicesResourceTransformer" />
              </transformers>
              <outputDirectory>${project.build.directory}</outputDirectory>
              <createDependencyReducedPom>false</createDependencyReducedPom>
              <shadedArtifactAttached>true</shadedArtifactAttached>
            </configuration>
          </execution>
        </executions>
      </plugin>
    </plugins>
  </build>

</project><|MERGE_RESOLUTION|>--- conflicted
+++ resolved
@@ -5,11 +5,7 @@
   <parent>
     <artifactId>scalecube-services-parent</artifactId>
     <groupId>io.scalecube</groupId>
-<<<<<<< HEAD
-    <version>2.0.26</version>
-=======
     <version>2.1.2-SNAPSHOT</version>
->>>>>>> aca6b514
   </parent>
 
   <artifactId>scalecube-services-benchmarks</artifactId>
