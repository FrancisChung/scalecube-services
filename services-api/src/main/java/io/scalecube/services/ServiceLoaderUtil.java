package io.scalecube.services;

import java.util.Optional;
import java.util.ServiceLoader;
import java.util.function.Predicate;
import java.util.stream.Stream;
import java.util.stream.StreamSupport;

public final class ServiceLoaderUtil {

  private ServiceLoaderUtil() {
    // Do not instantiate
  }

  /**
<<<<<<< HEAD
   * Find the first service loaded by a {@link ServiceLoader}.
   * 
   * @param clazz the service type
   */
  public static <T> Optional<T> findFirstMatched(Class<T> clazz) {
    return findFirst(clazz, (x) -> true);
  }

  /**
   * Find the first service loaded by a {@link ServiceLoader} that and match a predicate.
   * 
   * @param clazz the service type
   * @param predicate a test on the service
   * @return the first one that matches the predicate.
   */
  public static <T> Optional<T> findFirst(Class<T> clazz, Predicate<? super T> predicate) {
    ServiceLoader<T> load = ServiceLoader.load(clazz);
=======
   * Finds the first implementation of the given service type and creates its instance.
   *
   * @param aClass service type
   * @return the first implementation of the given service type
   */
  public static <T> Optional<T> findFirst(Class<T> aClass) {
    ServiceLoader<T> load = ServiceLoader.load(aClass);
    return StreamSupport.stream(load.spliterator(), false).findFirst();
  }

  /**
   * Finds the first implementation of the given service type using the given predicate to filter out found service
   * types and creates its instance.
   *
   * @param aClass    service type
   * @param predicate service type predicate
   * @return the first implementation of the given service type
   */
  public static <T> Optional<T> findFirst(Class<T> aClass, Predicate<? super T> predicate) {
    ServiceLoader<T> load = ServiceLoader.load(aClass);
>>>>>>> c0d6ae4e
    Stream<T> stream = StreamSupport.stream(load.spliterator(), false);
    return stream.filter(predicate).findFirst();
  }

  /**
   * Finds all implementations of the given service type and creates their instances.
   *
   * @param aClass service type
   * @return implementations' stream of the given service type
   */
  public static <T> Stream<T> findAll(Class<T> aClass) {
    ServiceLoader<T> load = ServiceLoader.load(aClass);
    return StreamSupport.stream(load.spliterator(), false);
  }

  /**
   * Finds all implementations of the given service type using the given predicate to filter out found service types and
   * creates their instances.
   *
   * @param aClass    service type
   * @param predicate service type predicate
   * @return implementations' stream of the given service type
   */
  public static <T> Stream<T> findAll(Class<T> aClass, Predicate<? super T> predicate) {
    ServiceLoader<T> load = ServiceLoader.load(aClass);
    return StreamSupport.stream(load.spliterator(), false).filter(predicate);
  }
}<|MERGE_RESOLUTION|>--- conflicted
+++ resolved
@@ -13,25 +13,6 @@
   }
 
   /**
-<<<<<<< HEAD
-   * Find the first service loaded by a {@link ServiceLoader}.
-   * 
-   * @param clazz the service type
-   */
-  public static <T> Optional<T> findFirstMatched(Class<T> clazz) {
-    return findFirst(clazz, (x) -> true);
-  }
-
-  /**
-   * Find the first service loaded by a {@link ServiceLoader} that and match a predicate.
-   * 
-   * @param clazz the service type
-   * @param predicate a test on the service
-   * @return the first one that matches the predicate.
-   */
-  public static <T> Optional<T> findFirst(Class<T> clazz, Predicate<? super T> predicate) {
-    ServiceLoader<T> load = ServiceLoader.load(clazz);
-=======
    * Finds the first implementation of the given service type and creates its instance.
    *
    * @param aClass service type
@@ -52,7 +33,6 @@
    */
   public static <T> Optional<T> findFirst(Class<T> aClass, Predicate<? super T> predicate) {
     ServiceLoader<T> load = ServiceLoader.load(aClass);
->>>>>>> c0d6ae4e
     Stream<T> stream = StreamSupport.stream(load.spliterator(), false);
     return stream.filter(predicate).findFirst();
   }
