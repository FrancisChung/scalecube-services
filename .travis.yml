--- conflicted
+++ resolved
@@ -9,20 +9,8 @@
 before_install:
 - "./src/main/scripts/ci/before-install.sh"
 - "./src/main/scripts/cd/before-deploy.sh"
-
 after_success:
 - java -jar ~/codacy-coverage-reporter-assembly.jar -l Java -r ./services/target/site/jacoco/jacoco.xml
-<<<<<<< HEAD
-=======
-
-# remove this 
- 
-script:
-- echo PLEASE DO NOT FORGET TO REMOVE THIS LINE
-
-# up to here
-
->>>>>>> a0365e1e
 deploy:
 - provider: script
   script: mvn -P release deploy -DskipTests=true -B -V -s travis-settings.xml
