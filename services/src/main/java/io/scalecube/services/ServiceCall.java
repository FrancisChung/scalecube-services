package io.scalecube.services;

import io.scalecube.services.api.ErrorData;
import io.scalecube.services.api.NullData;
import io.scalecube.services.api.ServiceMessage;
import io.scalecube.services.codec.ServiceMessageDataCodec;
import io.scalecube.services.exceptions.ExceptionProcessor;
import io.scalecube.services.exceptions.ServiceUnavailableException;
import io.scalecube.services.metrics.Metrics;
import io.scalecube.services.registry.api.ServiceRegistry;
import io.scalecube.services.routing.Router;
<<<<<<< HEAD
import io.scalecube.services.transport.LocalServiceHandlers;
=======
import io.scalecube.services.routing.Routers;
import io.scalecube.services.transport.LocalServiceDispatchers;
import io.scalecube.services.transport.api.ServiceMethodDispatcher;
>>>>>>> ba8968ae
import io.scalecube.services.transport.client.api.ClientTransport;
import io.scalecube.transport.Address;

import com.codahale.metrics.Timer;
import com.google.common.reflect.Reflection;

import org.reactivestreams.Publisher;
import org.slf4j.Logger;
import org.slf4j.LoggerFactory;

import reactor.core.publisher.Flux;
import reactor.core.publisher.Mono;

public class ServiceCall {

  private static final Logger LOGGER = LoggerFactory.getLogger(ServiceCall.class);

  private final ClientTransport transport;
  private final LocalServiceHandlers serviceHandlers;
  private final ServiceRegistry serviceRegistry;

  public ServiceCall(ClientTransport transport,
      LocalServiceHandlers serviceHandlers,
      ServiceRegistry serviceRegistry) {
    this.transport = transport;
    this.serviceHandlers = serviceHandlers;
    this.serviceRegistry = serviceRegistry;
  }

  public Call call() {
    return new Call(this.transport, this.serviceHandlers, this.serviceRegistry);
  }

  public static class Call {

    private Router router;
    private Metrics metrics;
    private Timer latency;
    private ClientTransport transport;
    private ServiceMessageDataCodec dataCodec;
    private LocalServiceHandlers serviceHandlers;
    private final ServiceRegistry serviceRegistry;

    public Call(ClientTransport transport,
        LocalServiceHandlers serviceHandlers,
        ServiceRegistry serviceRegistry) {
      this.transport = transport;
      this.serviceRegistry = serviceRegistry;
      this.dataCodec = new ServiceMessageDataCodec();
      this.serviceHandlers = serviceHandlers;
    }

    public Call router(Class<? extends Router> routerType) {
      this.router = Routers.getRouter(routerType);
      return this;
    }
    
    public Call router(Router router) {
      this.router = router;
      return this;
    }

    public Call metrics(Metrics metrics) {
      this.metrics = metrics;
      this.latency = Metrics.timer(this.metrics, ServiceCall.class.getName(), "invoke");
      return this;
    }

    /**
     * Issues fire-and-rorget request.
     *
     * @param request request to send.
     * @return Mono of type Void.
     */
    public Mono<Void> oneWay(ServiceMessage request) {
      return requestOne(request).map(message -> null);
    }

    /**
     * Invoke a request message and invoke a service by a given service name and method name. expected headers in
     * request: ServiceHeaders.SERVICE_REQUEST the logical name of the service. ServiceHeaders.METHOD the method name to
     * invoke message uses the router to select the target endpoint service instance in the cluster. Throws Exception in
     * case of an error or TimeoutException if no response if a given duration.
     *
     * @param request request with given headers.
     * @return {@link Publisher} with service call dispatching result.
     */
    public Mono<ServiceMessage> requestOne(ServiceMessage request) {
      return requestOne(request, request.responseType() != null ? request.responseType() : Object.class);
    }

    /**
     * Invoke a request message and invoke a service by a given service name and method name. expected headers in
     * request: ServiceHeaders.SERVICE_REQUEST the logical name of the service. ServiceHeaders.METHOD the method name to
     * invoke message uses the router to select the target endpoint service instance in the cluster. Throws Exception in
     * case of an error or TimeoutException if no response if a given duration.
     *
     * @param request request with given headers.
     * @param returnType return type of service message response.
     * @return {@link Publisher} with service call dispatching result.
     */
    public Mono<ServiceMessage> requestOne(ServiceMessage request, final Class<?> returnType) {
      Messages.validate().serviceRequest(request);
      String qualifier = request.qualifier();

      if (serviceHandlers.contains(qualifier)) {
        return Mono.from(serviceHandlers.get(qualifier).invoke(Mono.just(request)))
            .onErrorMap(ExceptionProcessor::mapException);
      } else {
        ServiceReference serviceReference =
            router.route(serviceRegistry, request).orElseThrow(() -> noReachableMemberException(request));

        Address address =
            Address.create(serviceReference.host(), serviceReference.port());

        return transport.create(address)
            .requestBidirectional(Flux.just(request))
            .map(message -> {
              if (ExceptionProcessor.isError(message)) {
                throw ExceptionProcessor.toException(dataCodec.decode(message, ErrorData.class));
              } else {
                return dataCodec.decode(message, returnType);
              }
            })
            .as(Mono::from);
      }
    }

    /**
     * Issues request to service which returns stream of service messages back.
     *
     * @param request request with given headers.
     * @return {@link Publisher} with service call dispatching result.
     */
    public Flux<ServiceMessage> requestMany(ServiceMessage request) {
      Messages.validate().serviceRequest(request);
      String qualifier = request.qualifier();

      if (serviceHandlers.contains(qualifier)) {
        return Flux.from(serviceHandlers.get(qualifier).invoke(Mono.just(request)))
            .onErrorMap(ExceptionProcessor::mapException);
      } else {
        ServiceReference serviceReference =
            router.route(serviceRegistry, request).orElseThrow(() -> noReachableMemberException(request));

        Address address =
            Address.create(serviceReference.host(), serviceReference.port());

        return transport.create(address)
            .requestBidirectional(Flux.just(request))
            .map(message -> {
              if (ExceptionProcessor.isError(message)) {
                throw ExceptionProcessor.toException(dataCodec.decode(message, ErrorData.class));
              } else {
                Class returnType = request.responseType() != null ? request.responseType() : Object.class;
                return dataCodec.decode(message, returnType);
              }
            });
      }
    }

    /**
     * Create proxy creates a java generic proxy instance by a given service interface.
     *
     * @param serviceInterface Service Interface type.
     * @return newly created service proxy object.
     */
    public <T> T api(Class<T> serviceInterface) {

      final Call serviceCall = this;

      return Reflection.newProxy(serviceInterface, (proxy, method, args) -> {

        Object check = objectToStringEqualsHashCode(method.getName(), serviceInterface, args);
        if (check != null) {
          return check; // toString, hashCode was invoked.
        }

        Metrics.mark(serviceInterface, metrics, method, "request");
        Class<?> parameterizedReturnType = Reflect.parameterizedReturnType(method);
        CommunicationMode mode = Reflect.communicationMode(method);

        ServiceMessage request = ServiceMessage.builder()
            .qualifier(Reflect.serviceName(serviceInterface), method.getName())
            .data(method.getParameterCount() != 0 ? args[0] : NullData.NULL_DATA)
            .build();

        switch (mode) {
          case FIRE_AND_FORGET:
            return serviceCall.oneWay(request);
          case REQUEST_RESPONSE:
            return serviceCall.requestOne(request, parameterizedReturnType)
                .transform(mono -> parameterizedReturnType.equals(ServiceMessage.class) ? mono
                    : mono.map(ServiceMessage::data));
          case REQUEST_STREAM:
            return serviceCall.requestMany(request)
                .transform(flux -> parameterizedReturnType.equals(ServiceMessage.class) ? flux
                    : flux.map(ServiceMessage::data));
          case REQUEST_CHANNEL:
            // falls to default
          default:
            throw new IllegalArgumentException("Communication mode is not supported: " + method);
        }
      });
    }

    private static ServiceUnavailableException noReachableMemberException(ServiceMessage request) {
      LOGGER.error("Failed  to invoke service, No reachable member with such service definition [{}], args [{}]",
          request.qualifier(), request);
      return new ServiceUnavailableException("No reachable member with such service: " + request.qualifier());
    }

    private static Object objectToStringEqualsHashCode(String method, Class<?> serviceInterface, Object... args) {
      if (method.equals("hashCode")) {
        return serviceInterface.hashCode();
      } else if (method.equals("equals")) {
        return serviceInterface.equals(args[0]);
      } else if (method.equals("toString")) {
        return serviceInterface.toString();
      } else {
        return null;
      }
    }
  }
}<|MERGE_RESOLUTION|>--- conflicted
+++ resolved
@@ -9,13 +9,8 @@
 import io.scalecube.services.metrics.Metrics;
 import io.scalecube.services.registry.api.ServiceRegistry;
 import io.scalecube.services.routing.Router;
-<<<<<<< HEAD
+import io.scalecube.services.routing.Routers;
 import io.scalecube.services.transport.LocalServiceHandlers;
-=======
-import io.scalecube.services.routing.Routers;
-import io.scalecube.services.transport.LocalServiceDispatchers;
-import io.scalecube.services.transport.api.ServiceMethodDispatcher;
->>>>>>> ba8968ae
 import io.scalecube.services.transport.client.api.ClientTransport;
 import io.scalecube.transport.Address;
 
@@ -72,7 +67,7 @@
       this.router = Routers.getRouter(routerType);
       return this;
     }
-    
+
     public Call router(Router router) {
       this.router = router;
       return this;
