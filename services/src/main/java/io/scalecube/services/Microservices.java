--- conflicted
+++ resolved
@@ -160,19 +160,8 @@
     return discovery
         .start(discoveryConfig.serviceRegistry(serviceRegistry).build())
         .map(discovery -> (this.discovery = discovery))
-<<<<<<< HEAD
         .then(Mono.just(Reflect.inject(this, serviceInstances)))
-        .then(Flux.fromIterable(gatewayHolders)
-            .flatMap(gatewayHolder -> {
-              Gateway gateway = gatewayHolder.getT1();
-              GatewayConfig config = gatewayHolder.getT2();
-              return gateway.start(config);
-            })
-            .then(Mono.just(this)));
-=======
-        .then(Mono.just(Reflect.builder(this).inject()))
         .then(gatewayBootstrap.start().then(Mono.just(this)));
->>>>>>> 89d48807
   }
 
   public Metrics metrics() {
