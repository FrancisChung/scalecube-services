<?xml version="1.0" encoding="UTF-8"?>
<Configuration status="warn">
  <Appenders>
    <Console name="console" target="SYSTEM_OUT">
      <PatternLayout>
        <pattern>%level{length=1} %date{MMdd-HHmm:ss,SSS} %logger{1.} %message [%thread]%n</pattern>
      </PatternLayout>
    </Console>
  </Appenders>

<<<<<<< HEAD
  <Loggers>
    <Logger name="io.netty" level="error" />
    <Root level="info">
      <AppenderRef ref="console" />
=======
  <Appenders>
    <Console name="console" target="SYSTEM_OUT">
      <PatternLayout>
        <pattern>%level{length=1} %date{MMdd-HHmm:ss,SSS} %logger{1.} %message [%thread]%n</pattern>
      </PatternLayout>
    </Console>
  </Appenders>

  <Loggers>
    <Logger name="io.netty" level="error"/>
    <Root level="info">
      <AppenderRef ref="console"/>
>>>>>>> 538d5bf1
    </Root>
  </Loggers>

</Configuration><|MERGE_RESOLUTION|>--- conflicted
+++ resolved
@@ -1,19 +1,6 @@
 <?xml version="1.0" encoding="UTF-8"?>
 <Configuration status="warn">
-  <Appenders>
-    <Console name="console" target="SYSTEM_OUT">
-      <PatternLayout>
-        <pattern>%level{length=1} %date{MMdd-HHmm:ss,SSS} %logger{1.} %message [%thread]%n</pattern>
-      </PatternLayout>
-    </Console>
-  </Appenders>
 
-<<<<<<< HEAD
-  <Loggers>
-    <Logger name="io.netty" level="error" />
-    <Root level="info">
-      <AppenderRef ref="console" />
-=======
   <Appenders>
     <Console name="console" target="SYSTEM_OUT">
       <PatternLayout>
@@ -26,7 +13,6 @@
     <Logger name="io.netty" level="error"/>
     <Root level="info">
       <AppenderRef ref="console"/>
->>>>>>> 538d5bf1
     </Root>
   </Loggers>
 
