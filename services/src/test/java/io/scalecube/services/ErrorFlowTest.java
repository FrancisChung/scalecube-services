package io.scalecube.services;

import static org.junit.jupiter.api.Assertions.assertThrows;
import static reactor.core.publisher.Mono.from;

import io.scalecube.services.api.ServiceMessage;
import io.scalecube.services.exceptions.BadRequestException;
import io.scalecube.services.exceptions.InternalServiceException;
import io.scalecube.services.exceptions.ServiceUnavailableException;
import io.scalecube.services.exceptions.UnauthorizedException;
import io.scalecube.services.sut.GreetingResponse;
import io.scalecube.services.sut.GreetingServiceImpl;
import java.util.concurrent.atomic.AtomicInteger;
import org.junit.jupiter.api.AfterAll;
import org.junit.jupiter.api.BeforeAll;
import org.junit.jupiter.api.Test;
import org.reactivestreams.Publisher;
import reactor.test.StepVerifier;

public class ErrorFlowTest {

  private static AtomicInteger port = new AtomicInteger(4000);
  private static Microservices provider;
  private static Microservices consumer;

  /** Setup. */
  @BeforeAll
  public static void initNodes() {
    provider =
        Microservices.builder()
            .discovery(options -> options.port(port.incrementAndGet()))
            .services(new GreetingServiceImpl())
            .startAwait();
    consumer =
        Microservices.builder()
<<<<<<< HEAD
            .discoveryPort(port.incrementAndGet())
            .seeds(provider.address())
=======
            .discovery(
                options ->
                    options.seeds(provider.discovery().address()).port(port.incrementAndGet()))
>>>>>>> 109ed4aa
            .startAwait();
  }

  @AfterAll
  public static void shutdownNodes() {
    consumer.shutdown().block();
    provider.shutdown().block();
  }

  @Test
  public void testCorruptedRequest() {
    Publisher<ServiceMessage> req =
        consumer
            .call()
            .create()
            .requestOne(TestRequests.GREETING_CORRUPTED_PAYLOAD_REQUEST, GreetingResponse.class);
    assertThrows(InternalServiceException.class, () -> from(req).block());
  }

  @Test
  public void testNotAuthorized() {
    Publisher<ServiceMessage> req =
        consumer
            .call()
            .create()
            .requestOne(TestRequests.GREETING_UNAUTHORIZED_REQUEST, GreetingResponse.class);
    assertThrows(UnauthorizedException.class, () -> from(req).block());
  }

  @Test
  public void testNullRequestPayload() {
    Publisher<ServiceMessage> req =
        consumer
            .call()
            .create()
            .requestOne(TestRequests.GREETING_NULL_PAYLOAD, GreetingResponse.class);
    assertThrows(BadRequestException.class, () -> from(req).block());
  }

  @Test
  public void testServiceUnavailable() {
    StepVerifier.create(consumer.call().create().requestOne(TestRequests.NOT_FOUND_REQ))
        .expectError(ServiceUnavailableException.class)
        .verify();
  }
}<|MERGE_RESOLUTION|>--- conflicted
+++ resolved
@@ -33,14 +33,9 @@
             .startAwait();
     consumer =
         Microservices.builder()
-<<<<<<< HEAD
-            .discoveryPort(port.incrementAndGet())
-            .seeds(provider.address())
-=======
             .discovery(
                 options ->
                     options.seeds(provider.discovery().address()).port(port.incrementAndGet()))
->>>>>>> 109ed4aa
             .startAwait();
   }
 
