package io.scalecube.services.routings;

import io.scalecube.services.Microservices;
import io.scalecube.services.ServiceInfo;
import io.scalecube.services.routings.sut.CanaryService;
import io.scalecube.services.routings.sut.GreetingServiceImplA;
import io.scalecube.services.routings.sut.GreetingServiceImplB;
import io.scalecube.services.routings.sut.WeightedRandomRouter;
import io.scalecube.services.sut.GreetingRequest;
import reactor.core.publisher.Mono;

public class ServiceTagsExample {

  /**
   * Main runner.
   *
   * @param args arguments
   */
  public static void main(String[] args) {
    Microservices gateway = Microservices.builder().startAwait();

    Microservices services1 =
        Microservices.builder()
<<<<<<< HEAD
            .seeds(gateway.address())
=======
            .discovery(options -> options.seeds(gateway.discovery().address()))
>>>>>>> 109ed4aa
            .services(
                ServiceInfo.fromServiceInstance(new GreetingServiceImplA())
                    .tag("Weight", "0.3")
                    .build())
            .startAwait();

    Microservices services2 =
        Microservices.builder()
<<<<<<< HEAD
            .seeds(gateway.address())
=======
            .discovery(options -> options.seeds(gateway.discovery().address()))
>>>>>>> 109ed4aa
            .services(
                ServiceInfo.fromServiceInstance(new GreetingServiceImplB())
                    .tag("Weight", "0.7")
                    .build())
            .startAwait();

    CanaryService service =
        gateway.call().router(WeightedRandomRouter.class).create().api(CanaryService.class);

    for (int i = 0; i < 10; i++) {
      Mono.from(service.greeting(new GreetingRequest("joe")))
          .doOnNext(
              success -> {
                success.getResult().startsWith("B");
                System.out.println(success);
              });
    }
  }
}<|MERGE_RESOLUTION|>--- conflicted
+++ resolved
@@ -21,11 +21,7 @@
 
     Microservices services1 =
         Microservices.builder()
-<<<<<<< HEAD
-            .seeds(gateway.address())
-=======
             .discovery(options -> options.seeds(gateway.discovery().address()))
->>>>>>> 109ed4aa
             .services(
                 ServiceInfo.fromServiceInstance(new GreetingServiceImplA())
                     .tag("Weight", "0.3")
@@ -34,11 +30,7 @@
 
     Microservices services2 =
         Microservices.builder()
-<<<<<<< HEAD
-            .seeds(gateway.address())
-=======
             .discovery(options -> options.seeds(gateway.discovery().address()))
->>>>>>> 109ed4aa
             .services(
                 ServiceInfo.fromServiceInstance(new GreetingServiceImplB())
                     .tag("Weight", "0.7")
