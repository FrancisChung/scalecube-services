--- conflicted
+++ resolved
@@ -20,23 +20,12 @@
 /** RSocket service transport. */
 public class RSocketServiceTransport implements ServiceTransport {
 
-<<<<<<< HEAD
-  /** Default Instance. */
-  public static final RSocketServiceTransport INSTANCE = new RSocketServiceTransport();
-=======
   private static final HeadersCodec HEADERS_CODEC = HeadersCodec.getInstance("application/json");
   private static final int NUM_OF_WORKERS = Runtime.getRuntime().availableProcessors();
->>>>>>> 32ffbde8
 
   private final int numOfWorkers;
   private final ServiceMessageCodec messageCodec;
 
-<<<<<<< HEAD
-  /** Default instance. */
-  public RSocketServiceTransport() {
-    messageCodec = new ServiceMessageCodec();
-    loopResources = LoopResources.create("rsocket-worker");
-=======
   // resources
   private EventLoopGroup eventLoopGroup;
   private LoopResources clientLoopResources;
@@ -45,27 +34,17 @@
   /** Default constructor. */
   public RSocketServiceTransport() {
     this(NUM_OF_WORKERS, HEADERS_CODEC);
->>>>>>> 32ffbde8
   }
 
   /**
    * Constructor with DI.
    *
-<<<<<<< HEAD
-   * @param headersCodec user's headers codec
-   * @param loopResources loopResources
-   */
-  public RSocketServiceTransport(HeadersCodec headersCodec, LoopResources loopResources) {
-    this.messageCodec = new ServiceMessageCodec(headersCodec, null);
-    this.loopResources = loopResources;
-=======
    * @param numOfWorkers number of tworker threads
    * @param headersCodec headers codec
    */
   public RSocketServiceTransport(int numOfWorkers, HeadersCodec headersCodec) {
     this.numOfWorkers = numOfWorkers;
     this.messageCodec = new ServiceMessageCodec(headersCodec);
->>>>>>> 32ffbde8
   }
 
   /**
