package io.scalecube.gateway.benchmarks.rsocket.standalone;

import io.scalecube.benchmarks.BenchmarksSettings;
import io.scalecube.gateway.benchmarks.AbstractBenchmarkState;
import io.scalecube.gateway.clientsdk.Client;
import io.scalecube.gateway.clientsdk.ClientSettings;
import io.scalecube.gateway.examples.GreetingServiceImpl;
import io.scalecube.gateway.rsocket.websocket.RSocketWebsocketGateway;
import io.scalecube.services.Microservices;
import io.scalecube.services.gateway.GatewayConfig;
import java.net.InetSocketAddress;
import reactor.core.publisher.Mono;

public class StandaloneMicrobenchmarkState
    extends AbstractBenchmarkState<StandaloneMicrobenchmarkState> {

  private static final String GATEWAY_ALIAS_NAME = "rsws";

  private static final GatewayConfig gatewayConfig =
      GatewayConfig.builder(GATEWAY_ALIAS_NAME, RSocketWebsocketGateway.class).build();

  private Microservices microservices;

  public StandaloneMicrobenchmarkState(BenchmarksSettings settings) {
    super(settings);
  }

  @Override
  protected void beforeAll() throws Exception {
    super.beforeAll();

    microservices =
        Microservices.builder()
<<<<<<< HEAD
            .services(new GreetingServiceImpl())
            .metrics(new MetricRegistry()) // todo workaround
=======
            .services(new GreetingServiceImpl(), new ExampleServiceImpl())
>>>>>>> 437794b7
            .gateway(gatewayConfig)
            .startAwait();
  }

  @Override
  protected void afterAll() throws Exception {
    super.afterAll();
    if (microservices != null) {
      microservices.shutdown().block();
    }
  }

  /**
   * Factory function for {@link Client}.
   *
   * @return client
   */
  public Mono<Client> createClient() {
    InetSocketAddress gatewayAddress =
        microservices.gatewayAddress(GATEWAY_ALIAS_NAME, gatewayConfig.gatewayClass());

    return createClient(
        ClientSettings.builder()
            .host(gatewayAddress.getHostString())
            .port(gatewayAddress.getPort())
            .build());
  }
}<|MERGE_RESOLUTION|>--- conflicted
+++ resolved
@@ -31,12 +31,7 @@
 
     microservices =
         Microservices.builder()
-<<<<<<< HEAD
-            .services(new GreetingServiceImpl())
-            .metrics(new MetricRegistry()) // todo workaround
-=======
             .services(new GreetingServiceImpl(), new ExampleServiceImpl())
->>>>>>> 437794b7
             .gateway(gatewayConfig)
             .startAwait();
   }
