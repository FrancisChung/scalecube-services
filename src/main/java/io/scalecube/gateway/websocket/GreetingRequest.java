--- conflicted
+++ resolved
@@ -16,13 +16,6 @@
 
   @Override
   public String toString() {
-<<<<<<< HEAD
-    final StringBuilder sb = new StringBuilder("GreetingRequest{");
-    sb.append("text='").append(text).append('\'');
-    sb.append('}');
-    return sb.toString();
-=======
     return "GreetingRequest{" + "text='" + text + '\'' + '}';
->>>>>>> 5eb23cc4
   }
 }