--- conflicted
+++ resolved
@@ -1,17 +1,10 @@
 #!/usr/bin/env bash
 
-echo Running $0
-<<<<<<< HEAD
+echo       Running $0
 echo *-*-*-*-*-*-*-*-*-*-*-*-*-*
 if [ "$TRAVIS_PULL_REQUEST" == 'false' ] &&  [ "$TRAVIS_BRANCH" = 'master' ]  || [ "$TRAVIS_BRANCH" = 'develop' ]; then
 	echo     deployment
 	echo *-*-*-*-*-*-*-*-*-*-*-*
-=======
-echo ---------------------
-if [ "$TRAVIS_PULL_REQUEST" == 'false' ] &&  [ "$TRAVIS_BRANCH" = 'master' ]  || [ "$TRAVIS_BRANCH" = 'develop' ]; then
-	echo     deployment
-	echo -----------------
->>>>>>> 6a43664a
     git remote set-url origin git@github.com:$TRAVIS_REPO_SLUG.git
 	git config --global user.email "io.scalecube.ci@gmail.com"
     git config --global user.name "io-scalecube-ci"
