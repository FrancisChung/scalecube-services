--- conflicted
+++ resolved
@@ -1,37 +1,16 @@
 #!/bin/bash
-<<<<<<< HEAD
-declare -a gws=("ec2-35-180-27-71.eu-west-3.compute.amazonaws.com")
-=======
 declare -a gws=("ip1" "ip2")
->>>>>>> 2c018ee3
 declare -a services=("ip3" "ip4")
 declare -a clients=("ip5" "ip6" "ip7" "ip8")
 
 CERT_PATH=/home/serhiihabryiel/Downloads/cloud_cert
-<<<<<<< HEAD
-RESULTS_ROOT=/home/serhiihabryiel/Snapshots/new/4cpu/StandaloneRequestStreamMicrobenchmark
-=======
 RESULTS_ROOT=/home/serhiihabryiel/Snapshots/new/2cpu_16injectors
->>>>>>> 2c018ee3
 
 for addr in ${gws[@]}
 do
-    scp -r -i $CERT_PATH ubuntu@$addr:/tmp/reports $RESULTS_ROOT
+    mkdir -p $RESULTS_ROOT/gateway/$addr
+    scp -r -i $CERT_PATH ubuntu@$addr:/tmp/reports $RESULTS_ROOT/gateway/$addr
 done
-<<<<<<< HEAD
-#
-#for addr in ${clients[@]}
-#do
-#    mkdir -p $RESULTS_ROOT/client/$addr
-#    scp -r -i $CERT_PATH ubuntu@$addr:/tmp/reports $RESULTS_ROOT/client/$addr
-#done
-#
-#for addr in ${services[@]}
-#do
-#    mkdir -p $RESULTS_ROOT/client/$addr
-#    scp -r -i $CERT_PATH ubuntu@$addr:/tmp/reports $RESULTS_ROOT/services/$addr
-#done
-=======
 
 for addr in ${clients[@]}
 do
@@ -43,5 +22,4 @@
 do
     mkdir -p $RESULTS_ROOT/client/$addr
     scp -r -i $CERT_PATH ubuntu@$addr:/tmp/reports $RESULTS_ROOT/services/$addr
-done
->>>>>>> 2c018ee3
+done